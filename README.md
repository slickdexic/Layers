--- conflicted
+++ resolved
@@ -5,15 +5,9 @@
 
 *A modern, non-destructive image annotation and markup system for MediaWiki, designed to match the power and usability of today's most popular image editors.*
 
-<<<<<<< HEAD
-> **Status:** Stable. Version 1.1.0. Requires MediaWiki 1.44+.
->
-> **Branch:** REL1_39 (for MediaWiki 1.39.x - 1.43.x). For MediaWiki 1.44+, use the `main` branch.
-=======
 > **Status:** Stable. Version 1.1.2. Production-ready with technical debt (see improvement_plan.md). Requires MediaWiki 1.44+.
 >
 > **For MediaWiki 1.39.x - 1.43.x:** Use the [`REL1_39` branch](https://github.com/slickdexic/Layers/tree/REL1_39).
->>>>>>> 23aba11b
 
 ---
 
@@ -139,19 +133,11 @@
 
 **Architecture:**
 - **Backend (PHP):** MediaWiki extension integration, 4 API endpoints (`layersinfo`, `layerssave`, `layersdelete`, `layersrename`), database persistence
-<<<<<<< HEAD
-- **Frontend (JavaScript):** HTML5 Canvas-based editor with 76 JS files (~40K lines total)
-- **Code Splitting:** Viewer module (682 lines) + Shared module (~5K lines) loads separately from Editor (~34K lines)
-
-**Test Coverage (December 2025):**
-- Jest: ~4,800 tests, ~91% statement coverage, ~78% branch coverage (99 test suites)
-=======
 - **Frontend (JavaScript):** HTML5 Canvas-based editor with 102 JS files (~41K lines total), 70 ES6 classes
 - **Code Splitting:** Viewer module (682 lines) + Shared module (~5K lines) loads separately from Editor (~35K lines, 86% of codebase)
 
 **Test Coverage (December 2025):**
 - Jest: **5,236 tests**, ~92% statement coverage, ~80% branch coverage (102 test suites)
->>>>>>> 23aba11b
 - PHPUnit: 17 test files covering API, database, validation
 - **Note:** No E2E tests in CI (Playwright infrastructure exists but not automated)
 
