/**
 * Properties Form Factory for Layers Editor
 * Creates layer properties forms with sections for transform, appearance, and effects
 */
( function () {
	'use strict';

	// Import UI components (available from Layers namespace or legacy global)
	const ColorPickerDialog = ( window.Layers && window.Layers.UI && window.Layers.UI.ColorPickerDialog ) ||
		window.ColorPickerDialog;

	/**
	 * PropertiesForm - Factory for creating layer property editing forms
	 * @namespace
	 */
	const PropertiesForm = {};

	/**
	 * Helper to get translated message - delegates to MessageHelper
	 * @param {string} key - Message key
	 * @param {string} fallback - Fallback text
	 * @return {string}
	 */
	function msg( key, fallback ) {
		// Delegate to MessageHelper singleton if available
		if ( window.layersMessages && typeof window.layersMessages.get === 'function' ) {
			return window.layersMessages.get( key, fallback );
		}
		return fallback || '';
	}

	/**
	 * Format a number with at most 1 decimal place
	 * @param {number} num - Number to format
	 * @return {string}
	 */
	function formatOneDecimal( num ) {
		if ( typeof num !== 'number' || isNaN( num ) ) {
			return '';
		}
		const isInt = Math.abs( num - Math.round( num ) ) < 1e-9;
		return isInt ? String( Math.round( num ) ) : num.toFixed( 1 );
	}

	/**
	 * Safe error logging
	 * @param {...*} args - Arguments to log
	 */
	function logError() {
		if ( window.mw && window.mw.log && typeof window.mw.log.error === 'function' ) {
			const args = Array.prototype.slice.call( arguments );
			args.unshift( '[PropertiesForm]' );
			window.mw.log.error.apply( window.mw.log, args );
		}
	}

	/**
	 * Create a text/number input field
	 * @param {Object} opts - Input options
	 * @param {string} opts.label - Label text
	 * @param {string} [opts.type='text'] - Input type
	 * @param {*} opts.value - Current value
	 * @param {string} [opts.prop] - Property name for data attribute
	 * @param {number} [opts.min] - Minimum value for number inputs
	 * @param {number} [opts.max] - Maximum value for number inputs
	 * @param {number} [opts.step] - Step value for number inputs
	 * @param {number} [opts.decimals] - Decimal places (1 for one decimal)
	 * @param {number} [opts.maxLength] - Max length for text inputs
	 * @param {Function} opts.onChange - Change callback
	 * @param {string} layerId - Layer ID for unique input IDs
	 * @param {HTMLElement} container - Container to append to
	 * @return {HTMLInputElement}
	 */
	PropertiesForm.addInput = function ( opts, layerId, container ) {
		const wrapper = document.createElement( 'div' );
		let wrapperClass = 'property-field';
		if ( opts.type === 'checkbox' ) {
			wrapperClass = 'property-field property-field--checkbox';
		} else if ( opts.type === 'textarea' ) {
			wrapperClass = 'property-field property-field--textarea';
			if ( opts.wide ) {
				wrapperClass += ' property-field--wide';
			}
		}
		wrapper.className = wrapperClass;
		const inputId = 'layer-prop-' + ( opts.prop || Math.random().toString( 36 ).slice( 2 ) ) + '-' + layerId;
		const labelEl = document.createElement( 'label' );
		labelEl.textContent = opts.label;
		labelEl.setAttribute( 'for', inputId );

		// Create input or textarea element based on type
		let input;
		if ( opts.type === 'textarea' ) {
			input = document.createElement( 'textarea' );
			input.rows = opts.rows || 3;
			if ( opts.maxLength !== undefined ) {
				input.maxLength = opts.maxLength;
			}
		} else {
			input = document.createElement( 'input' );
			input.type = opts.type || 'text';
			if ( opts.min !== undefined ) {
				input.min = String( opts.min );
			}
			if ( opts.max !== undefined ) {
				input.max = String( opts.max );
			}
			if ( opts.step !== undefined ) {
				input.step = String( opts.step );
			}
			if ( opts.decimals === 1 && input.type === 'number' && !input.step ) {
				input.step = '0.1';
			}
			if ( opts.maxLength !== undefined && input.type === 'text' ) {
				input.maxLength = opts.maxLength;
			}
		}

		input.id = inputId;
		input.value = ( opts.value !== undefined && opts.value !== null ) ? String( opts.value ) : '';

		// Set appropriate width for different input types
		if ( opts.type !== 'textarea' ) {
			if ( input.type === 'number' ) {
				input.style.width = '80px'; // Narrower for number inputs
			} else if ( input.type === 'text' && opts.prop !== 'text' ) {
				input.style.width = '120px'; // Moderate width for short text
			} else {
				input.style.width = '100%'; // Full width for long text content
			}
		}

		if ( opts.prop ) {
			input.setAttribute( 'data-prop', String( opts.prop ) );
		}
		if ( opts.decimals === 1 ) {
			input.setAttribute( 'data-decimals', '1' );
		}
		let lastValidValue = input.value;
		const errorIndicator = document.createElement( 'span' );
		errorIndicator.className = 'property-field-error';

		const validateInput = function ( value, showError ) {
			let isValid = true;
			let errorMessage = '';
			const isTextarea = opts.type === 'textarea';
			const inputType = isTextarea ? 'text' : input.type;
			if ( inputType === 'number' ) {
				const num = parseFloat( value );
				if ( value.trim() === '' ) {
					isValid = false;
					errorMessage = 'This field is required';
				} else if ( isNaN( num ) ) {
					isValid = false;
					errorMessage = 'Please enter a valid number';
				} else if ( opts.min !== undefined && num < parseFloat( opts.min ) ) {
					isValid = false;
					errorMessage = 'Value must be at least ' + opts.min;
				} else if ( opts.max !== undefined && num > parseFloat( opts.max ) ) {
					isValid = false;
					errorMessage = 'Value must be at most ' + opts.max;
				}
			} else if ( inputType === 'text' || isTextarea ) {
				const textLength = value.length;
				const maxLength = opts.maxLength || ( isTextarea ? 5000 : 1000 );
				const warnLength = Math.floor( maxLength * 0.95 );
				if ( textLength > maxLength ) {
					isValid = false;
					errorMessage = 'Text is too long. Maximum ' + maxLength + ' characters allowed.';
				} else if ( textLength > warnLength && showError ) {
					errorIndicator.textContent = 'Approaching character limit (' + textLength + '/' + maxLength + ')';
					errorIndicator.classList.add( 'show', 'warning' );
					input.classList.add( 'warning' );
					input.classList.remove( 'error' );
					return true;
				}
			}
			if ( isValid ) {
				input.classList.remove( 'error', 'warning' );
				errorIndicator.classList.remove( 'show', 'warning' );
				lastValidValue = value;
			} else if ( showError ) {
				input.classList.add( 'error' );
				input.classList.remove( 'warning' );
				errorIndicator.classList.remove( 'warning' );
				errorIndicator.textContent = errorMessage;
				errorIndicator.classList.add( 'show' );
			}
			return isValid;
		};

		const safeOnChange = function ( value ) {
			try {
				if ( typeof opts.onChange === 'function' ) {
					// Call onChange synchronously to ensure proper state updates
					opts.onChange( value );
				}
			} catch ( error ) {
				logError( 'Error in onChange handler:', error );
				// Try to show user-friendly error
				if ( window.mw && window.mw.notify ) {
					mw.notify( 'Error updating layer property', { type: 'error' } );
				}
			}
		};

		input.addEventListener( 'input', function () {
			try {
				const value = input.value;
				const isTextarea = opts.type === 'textarea';
				const showWarnings = input.type === 'text' || isTextarea;
				const valid = validateInput( value, showWarnings );
				if ( input.type === 'number' ) {
					let n = parseFloat( value );
					if ( !isNaN( n ) ) {
						if ( opts.min !== undefined ) {
							n = Math.max( n, parseFloat( opts.min ) );
						}
						if ( opts.max !== undefined ) {
							n = Math.min( n, parseFloat( opts.max ) );
						}
						if ( opts.decimals === 1 ) {
							n = Math.round( n * 10 ) / 10;
							const isInteger = Math.abs( n - Math.round( n ) ) < 1e-9;
							const s = isInteger ? String( Math.round( n ) ) : n.toFixed( 1 );
							if ( input.value !== s ) {
								input.value = s;
							}
						}
						lastValidValue = input.value;
						if ( valid ) {
							safeOnChange( n );
						}
					}
				} else if ( ( input.type === 'text' || isTextarea ) && valid ) {
					safeOnChange( value );
				}
			} catch ( error ) {
				logError( 'Error in input event handler:', error );
			}
		} );

		input.addEventListener( 'change', function () {
			try {
				const value = input.value;
				const isValid = validateInput( value, true );
				if ( isValid ) {
					if ( input.type === 'number' && opts.decimals === 1 ) {
						const n = parseFloat( value );
						if ( !isNaN( n ) ) {
							const rounded = Math.round( n * 10 ) / 10;
							input.value = formatOneDecimal( rounded );
							safeOnChange( rounded );
						}
					} else if ( input.type === 'number' ) {
						let num = parseFloat( value );
						if ( !isNaN( num ) ) {
							if ( opts.min !== undefined ) {
								num = Math.max( num, parseFloat( opts.min ) );
							}
							if ( opts.max !== undefined ) {
								num = Math.min( num, parseFloat( opts.max ) );
							}
							input.value = String( num );
							safeOnChange( num );
						}
					} else if ( input.type === 'checkbox' ) {
						safeOnChange( input.checked );
					} else {
						safeOnChange( value );
					}
					lastValidValue = input.value;
				} else {
					setTimeout( function () {
						input.value = lastValidValue;
						validateInput( lastValidValue, false );
					}, 100 );
				}
			} catch ( error ) {
				logError( 'Error in change event handler:', error );
			}
		} );

		input.addEventListener( 'blur', function () {
			try {
				const value = input.value;
				const isValid = validateInput( value, true );
				if ( !isValid ) {
					input.value = lastValidValue;
					validateInput( lastValidValue, false );
				} else if ( input.type === 'number' && opts.decimals === 1 ) {
					const n = parseFloat( value );
					if ( !isNaN( n ) ) {
						const rounded = Math.round( n * 10 ) / 10;
						input.value = formatOneDecimal( rounded );
						lastValidValue = input.value;
					}
				}
			} catch ( error ) {
				logError( 'Error in blur event handler:', error );
			}
		} );

		if ( input.type === 'checkbox' ) {
			input.checked = !!opts.value;
		}
		wrapper.appendChild( labelEl );
		wrapper.appendChild( input );
		wrapper.appendChild( errorIndicator );
		container.appendChild( wrapper );
		return input;
	};

	/**
	 * Create a select dropdown field
	 * @param {Object} opts - Select options
	 * @param {string} opts.label - Label text
	 * @param {*} opts.value - Current value
	 * @param {Array<{value: string, text: string}>} opts.options - Options list
	 * @param {Function} opts.onChange - Change callback
	 * @param {string} layerId - Layer ID for unique input IDs
	 * @param {HTMLElement} container - Container to append to
	 * @return {HTMLSelectElement}
	 */
	PropertiesForm.addSelect = function ( opts, layerId, container ) {
		const wrapper = document.createElement( 'div' );
		wrapper.className = 'property-field';
		const inputId = 'layer-prop-select-' + ( opts.label || Math.random().toString( 36 ).slice( 2 ) ).replace( /\s+/g, '-' ) + '-' + layerId;
		const labelEl = document.createElement( 'label' );
		labelEl.textContent = opts.label;
		labelEl.setAttribute( 'for', inputId );
		const select = document.createElement( 'select' );
		select.id = inputId;
		( opts.options || [] ).forEach( function ( o ) {
			const opt = document.createElement( 'option' );
			opt.value = o.value;
			opt.textContent = o.text;
			if ( o.value === opts.value ) {
				opt.selected = true;
			}
			select.appendChild( opt );
		} );
		select.addEventListener( 'change', function () {
			opts.onChange( select.value );
		} );
		wrapper.appendChild( labelEl );
		wrapper.appendChild( select );
		container.appendChild( wrapper );
		return select;
	};

	/**
	 * Create a color picker field
	 * @param {Object} opts - Color picker options
	 * @param {string} opts.label - Label text
	 * @param {string} opts.value - Current color value
	 * @param {Function} opts.onChange - Change callback
	 * @param {Function} registerCleanup - Cleanup registration function
	 * @param {HTMLElement} container - Container to append to
	 * @return {HTMLButtonElement}
	 */
	PropertiesForm.addColorPicker = function ( opts, registerCleanup, container ) {
		const colorPickerStrings = {
			title: msg( 'layers-color-picker-title', 'Choose color' ),
			standard: msg( 'layers-color-picker-standard', 'Standard colors' ),
			saved: msg( 'layers-color-picker-saved', 'Saved colors' ),
			customSection: msg( 'layers-color-picker-custom-section', 'Custom color' ),
			none: msg( 'layers-color-picker-none', 'No fill (transparent)' ),
			emptySlot: msg( 'layers-color-picker-empty-slot', 'Empty slot - colors will be saved here automatically' ),
			cancel: msg( 'layers-color-picker-cancel', 'Cancel' ),
			apply: msg( 'layers-color-picker-apply', 'Apply' ),
			transparent: msg( 'layers-color-picker-transparent', 'Transparent' ),
			swatchTemplate: msg( 'layers-color-picker-color-swatch', 'Set color to $1' ),
			previewTemplate: msg( 'layers-color-picker-color-preview', 'Current color: $1' )
		};

		const wrapper = document.createElement( 'div' );
		wrapper.className = 'property-field property-field--color';
		const labelEl = document.createElement( 'label' );
		labelEl.textContent = opts.label;

		// Use extracted ColorPickerDialog component if available
		let colorButton;
		if ( ColorPickerDialog && typeof ColorPickerDialog.createColorButton === 'function' ) {
			colorButton = ColorPickerDialog.createColorButton( {
				color: opts.value,
				strings: colorPickerStrings,
				onClick: function () {
					const dialog = new ColorPickerDialog( {
						currentColor: opts.value,
						strings: colorPickerStrings,
						anchorElement: colorButton,
						registerCleanup: registerCleanup,
						onApply: function ( newColor ) {
							opts.onChange( newColor );
							opts.value = newColor; // Update for next dialog open
							ColorPickerDialog.updateColorButton( colorButton, newColor, colorPickerStrings );
						}
					} );
					dialog.open();
				}
			} );
		} else {
			// Fallback: create basic color button
			colorButton = document.createElement( 'button' );
			colorButton.type = 'button';
			colorButton.className = 'color-display-button';
			colorButton.style.width = '30px';
			colorButton.style.height = '30px';
			colorButton.style.border = '1px solid #ccc';
			colorButton.style.borderRadius = '4px';
			colorButton.style.cursor = 'pointer';
			colorButton.style.marginLeft = '8px';

			// Set initial color
			if ( !opts.value || opts.value === 'none' || opts.value === 'transparent' ) {
				colorButton.style.background = 'repeating-linear-gradient(45deg, #ff0000 0, #ff0000 4px, transparent 4px, transparent 8px)';
			} else {
				colorButton.style.background = opts.value;
			}
			colorButton.title = opts.value || colorPickerStrings.transparent;

			// Simple color input fallback
			colorButton.addEventListener( 'click', function () {
				const input = document.createElement( 'input' );
				input.type = 'color';
				input.value = opts.value && opts.value !== 'none' ? opts.value : '#000000';
				input.style.position = 'absolute';
				input.style.opacity = '0';
				document.body.appendChild( input );
				input.addEventListener( 'change', function () {
					opts.onChange( input.value );
					opts.value = input.value;
					colorButton.style.background = input.value;
					colorButton.title = input.value;
					document.body.removeChild( input );
				} );
				input.addEventListener( 'blur', function () {
					if ( input.parentNode ) {
						document.body.removeChild( input );
					}
				} );
				input.click();
			} );
		}

		wrapper.appendChild( labelEl );
		wrapper.appendChild( colorButton );
		container.appendChild( wrapper );
		return colorButton;
	};

	/**
	 * Create a checkbox field
	 * @param {Object} opts - Checkbox options
	 * @param {string} opts.label - Label text
	 * @param {boolean} opts.value - Current checked state
	 * @param {Function} opts.onChange - Change callback
	 * @param {string} layerId - Layer ID for unique input IDs
	 * @param {HTMLElement} container - Container to append to
	 * @return {HTMLInputElement}
	 */
	PropertiesForm.addCheckbox = function ( opts, layerId, container ) {
		const wrapper = document.createElement( 'div' );
		wrapper.className = 'property-field property-field--checkbox';
		const inputId = 'layer-prop-check-' + ( opts.label || Math.random().toString( 36 ).slice( 2 ) ).replace( /\s+/g, '-' ) + '-' + layerId;
		const labelEl = document.createElement( 'label' );
		labelEl.textContent = opts.label;
		labelEl.setAttribute( 'for', inputId );
		const input = document.createElement( 'input' );
		input.type = 'checkbox';
		input.checked = !!opts.value;
		input.id = inputId;
		input.addEventListener( 'change', function () {
			opts.onChange( input.checked );
		} );
		wrapper.appendChild( labelEl );
		wrapper.appendChild( input );
		container.appendChild( wrapper );
		return input;
	};

	/**
	 * Create a compound slider + number input field
	 * @param {Object} opts - Slider options
	 * @param {string} opts.label - Label text
	 * @param {number} opts.value - Current value
	 * @param {number} [opts.min=0] - Minimum value
	 * @param {number} [opts.max=100] - Maximum value
	 * @param {number} [opts.step=1] - Step value
	 * @param {Function} opts.onChange - Change callback
	 * @param {string} layerId - Layer ID for unique input IDs
	 * @param {HTMLElement} container - Container to append to
	 * @return {{number: HTMLInputElement, range: HTMLInputElement}}
	 */
	PropertiesForm.addSliderInput = function ( opts, layerId, container ) {
		const wrapper = document.createElement( 'div' );
		wrapper.className = 'property-field property-field--compound';
		const baseId = 'layer-prop-slider-' + ( opts.label || Math.random().toString( 36 ).slice( 2 ) ).replace( /\s+/g, '-' ) + '-' + layerId;
		const labelEl = document.createElement( 'label' );
		labelEl.textContent = opts.label;
		labelEl.setAttribute( 'for', baseId + '-num' );
		const controls = document.createElement( 'div' );
		controls.className = 'compact-controls';
		const numberInput = document.createElement( 'input' );
		numberInput.id = baseId + '-num';
		numberInput.type = 'number';
		numberInput.className = 'compact-number';
		numberInput.min = String( opts.min || 0 );
		numberInput.max = String( opts.max || 100 );
		numberInput.step = String( opts.step || 1 );
		numberInput.value = String( opts.value || 0 );
		const rangeInput = document.createElement( 'input' );
		rangeInput.type = 'range';
		rangeInput.setAttribute( 'aria-label', opts.label + ' slider' );
		rangeInput.className = 'compact-range';
		rangeInput.min = String( opts.min || 0 );
		rangeInput.max = String( opts.max || 100 );
		rangeInput.step = String( opts.step || 1 );
		rangeInput.value = String( opts.value || 0 );
		const updateValue = function ( value ) {
			let num = parseFloat( value );
			if ( !isNaN( num ) ) {
				num = Math.max( opts.min || 0, Math.min( opts.max || 100, num ) );
				if ( ( parseFloat( opts.step || 1 ) ) < 1 ) {
					num = Math.round( num * 10 ) / 10;
					const isInt = Math.abs( num - Math.round( num ) ) < 1e-9;
					numberInput.value = isInt ? String( Math.round( num ) ) : num.toFixed( 1 );
				} else {
					numberInput.value = String( num );
				}
				rangeInput.value = String( num );
				opts.onChange( num );
			}
		};
		numberInput.addEventListener( 'input', function () {
			updateValue( numberInput.value );
		} );
		rangeInput.addEventListener( 'input', function () {
			updateValue( rangeInput.value );
		} );
		controls.appendChild( numberInput );
		controls.appendChild( rangeInput );
		wrapper.appendChild( labelEl );
		wrapper.appendChild( controls );
		container.appendChild( wrapper );
		return { number: numberInput, range: rangeInput };
	};

	/**
	 * Create a section header and body
	 * @param {string} title - Section title
	 * @param {string} type - Section type (transform, appearance, effects)
	 * @param {HTMLFormElement} form - Form to append to
	 * @return {HTMLDivElement} Section body element for adding fields
	 */
	PropertiesForm.addSection = function ( title, type, form ) {
		const section = document.createElement( 'div' );
		section.className = 'property-section';
		const header = document.createElement( 'div' );
		header.className = 'property-section-header';
		if ( type === 'transform' ) {
			header.classList.add( 'property-section-header--transform' );
		}
		if ( type === 'appearance' ) {
			header.classList.add( 'property-section-header--appearance' );
		}
		if ( type === 'effects' ) {
			header.classList.add( 'property-section-header--effects' );
		}
		header.textContent = title;
		const sectionBody = document.createElement( 'div' );
		sectionBody.className = 'property-section-body';
		section.appendChild( header );
		section.appendChild( sectionBody );
		form.appendChild( section );
		return sectionBody;
	};

	/**
	 * Create a complete properties form for a layer
	 * @param {Object} layer - The layer object
	 * @param {Object} editor - The editor instance (for updateLayer calls)
	 * @param {Function} registerCleanup - Cleanup registration function
	 * @return {HTMLFormElement}
	 */
	PropertiesForm.create = function ( layer, editor, registerCleanup ) {
		const form = document.createElement( 'form' );
		form.className = 'layer-properties-form';
		const t = msg;
		let currentSectionBody = null;

		// Helper functions for this form
		const addSection = function ( title, type ) {
			currentSectionBody = PropertiesForm.addSection( title, type, form );
		};

		const addInput = function ( opts ) {
			return PropertiesForm.addInput( opts, layer.id, currentSectionBody || form );
		};

		const addSelect = function ( opts ) {
			return PropertiesForm.addSelect( opts, layer.id, currentSectionBody || form );
		};

		const addColorPicker = function ( opts ) {
			return PropertiesForm.addColorPicker( opts, registerCleanup, currentSectionBody || form );
		};

		const addCheckbox = function ( opts ) {
			return PropertiesForm.addCheckbox( opts, layer.id, currentSectionBody || form );
		};

		const addSliderInput = function ( opts ) {
			return PropertiesForm.addSliderInput( opts, layer.id, currentSectionBody || form );
		};

		// Transform - Position should be integers (no decimals)
		// Note: arrows and lines use x1/y1/x2/y2 instead of x/y
		addSection( t( 'layers-section-transform', 'Transform' ), 'transform' );
		if ( layer.type !== 'arrow' && layer.type !== 'line' ) {
			addInput( { label: t( 'layers-prop-x', 'X' ), type: 'number', value: Math.round( layer.x || 0 ), step: 1, prop: 'x', onChange: function ( v ) { editor.updateLayer( layer.id, { x: Math.round( parseFloat( v ) ) } ); } } );
			addInput( { label: t( 'layers-prop-y', 'Y' ), type: 'number', value: Math.round( layer.y || 0 ), step: 1, prop: 'y', onChange: function ( v ) { editor.updateLayer( layer.id, { y: Math.round( parseFloat( v ) ) } ); } } );
			addInput( { label: t( 'layers-prop-rotation', 'Rotation' ), type: 'number', value: Math.round( layer.rotation || 0 ), step: 1, prop: 'rotation', onChange: function ( v ) { editor.updateLayer( layer.id, { rotation: Math.round( parseFloat( v ) ) } ); } } );
		}

		// Size/geometry by type
		const LayersConstants = ( window.Layers && window.Layers.Constants ) || {};
		const LAYER_TYPES = LayersConstants.LAYER_TYPES || {};
		const DEFAULTS = LayersConstants.DEFAULTS || {};
		const LIMITS = LayersConstants.LIMITS || {};
		switch ( layer.type ) {
			case ( LAYER_TYPES.RECTANGLE || 'rectangle' ):
				addInput( { label: t( 'layers-prop-width', 'Width' ), type: 'number', value: Math.round( layer.width || 0 ), step: 1, prop: 'width', onChange: function ( v ) { editor.updateLayer( layer.id, { width: Math.round( parseFloat( v ) ) } ); } } );
				addInput( { label: t( 'layers-prop-height', 'Height' ), type: 'number', value: Math.round( layer.height || 0 ), step: 1, prop: 'height', onChange: function ( v ) { editor.updateLayer( layer.id, { height: Math.round( parseFloat( v ) ) } ); } } );
				addInput( { label: t( 'layers-prop-corner-radius', 'Corner Radius' ), type: 'number', value: Math.round( layer.cornerRadius || 0 ), min: 0, max: 200, step: 1, prop: 'cornerRadius', onChange: function ( v ) { editor.updateLayer( layer.id, { cornerRadius: Math.max( 0, Math.round( parseFloat( v ) ) || 0 ) } ); } } );
				break;
			case 'textbox':
				addInput( { label: t( 'layers-prop-width', 'Width' ), type: 'number', value: Math.round( layer.width || 0 ), step: 1, prop: 'width', onChange: function ( v ) { editor.updateLayer( layer.id, { width: Math.round( parseFloat( v ) ) } ); } } );
				addInput( { label: t( 'layers-prop-height', 'Height' ), type: 'number', value: Math.round( layer.height || 0 ), step: 1, prop: 'height', onChange: function ( v ) { editor.updateLayer( layer.id, { height: Math.round( parseFloat( v ) ) } ); } } );
				addInput( { label: t( 'layers-prop-corner-radius', 'Corner Radius' ), type: 'number', value: Math.round( layer.cornerRadius || 0 ), min: 0, max: 200, step: 1, prop: 'cornerRadius', onChange: function ( v ) { editor.updateLayer( layer.id, { cornerRadius: Math.max( 0, Math.round( parseFloat( v ) ) || 0 ) } ); } } );
				// Textbox-specific: text properties
				addSection( t( 'layers-section-text', 'Text' ), 'text' );
				addInput( { label: t( 'layers-prop-text', 'Text' ), type: 'textarea', value: layer.text || '', maxLength: 5000, rows: 5, wide: true, onChange: function ( v ) { editor.updateLayer( layer.id, { text: v } ); } } );
				// Font family dropdown
				( function () {
					const defaultFonts = mw.config.get( 'LayersDefaultFonts' ) || [ 'Arial', 'Roboto', 'Noto Sans', 'Times New Roman', 'Courier New' ];
					const fontOptions = defaultFonts.map( function ( font ) {
						return { value: font, text: font };
					} );
					addSelect( { label: t( 'layers-prop-font-family', 'Font' ), value: layer.fontFamily || 'Arial, sans-serif', options: fontOptions, onChange: function ( v ) { editor.updateLayer( layer.id, { fontFamily: v } ); } } );
				}() );
				addInput( { label: t( 'layers-prop-font-size', 'Font Size' ), type: 'number', value: layer.fontSize || 16, min: 6, max: 200, step: 1, prop: 'fontSize', onChange: function ( v ) { const fs = Math.max( 6, Math.min( 200, parseInt( v, 10 ) ) ); editor.updateLayer( layer.id, { fontSize: fs } ); } } );
				// Bold and Italic toggles
<<<<<<< HEAD
				addCheckbox( { label: t( 'layers-prop-bold', 'Bold' ), checked: layer.fontWeight === 'bold', onChange: function ( checked ) { editor.updateLayer( layer.id, { fontWeight: checked ? 'bold' : 'normal' } ); } } );
				addCheckbox( { label: t( 'layers-prop-italic', 'Italic' ), checked: layer.fontStyle === 'italic', onChange: function ( checked ) { editor.updateLayer( layer.id, { fontStyle: checked ? 'italic' : 'normal' } ); } } );
=======
				addCheckbox( { label: t( 'layers-prop-bold', 'Bold' ), value: layer.fontWeight === 'bold', onChange: function ( checked ) { editor.updateLayer( layer.id, { fontWeight: checked ? 'bold' : 'normal' } ); } } );
				addCheckbox( { label: t( 'layers-prop-italic', 'Italic' ), value: layer.fontStyle === 'italic', onChange: function ( checked ) { editor.updateLayer( layer.id, { fontStyle: checked ? 'italic' : 'normal' } ); } } );
>>>>>>> 23aba11b
				addColorPicker( { label: t( 'layers-prop-text-color', 'Text Color' ), value: layer.color || '#000000', property: 'color', onChange: function ( newColor ) { editor.updateLayer( layer.id, { color: newColor } ); } } );
				addInput( { label: t( 'layers-prop-text-stroke-width', 'Text Stroke Width' ), type: 'number', value: layer.textStrokeWidth || 0, min: 0, max: 20, step: 0.5, prop: 'textStrokeWidth', onChange: function ( v ) { editor.updateLayer( layer.id, { textStrokeWidth: Math.max( 0, Math.min( 20, parseFloat( v ) ) ) } ); } } );
				addColorPicker( { label: t( 'layers-prop-text-stroke-color', 'Text Stroke Color' ), value: layer.textStrokeColor || '#000000', property: 'textStrokeColor', onChange: function ( newColor ) { editor.updateLayer( layer.id, { textStrokeColor: newColor } ); } } );
				// Text shadow section
				addSection( t( 'layers-section-text-shadow', 'Text Shadow' ), 'text-shadow' );
<<<<<<< HEAD
				addCheckbox( { label: t( 'layers-prop-text-shadow', 'Enable Text Shadow' ), checked: layer.textShadow === true, onChange: function ( checked ) { editor.updateLayer( layer.id, { textShadow: checked } ); } } );
=======
				addCheckbox( { label: t( 'layers-prop-text-shadow', 'Enable Text Shadow' ), value: layer.textShadow === true, onChange: function ( checked ) { editor.updateLayer( layer.id, { textShadow: checked } ); } } );
>>>>>>> 23aba11b
				addColorPicker( { label: t( 'layers-prop-text-shadow-color', 'Shadow Color' ), value: layer.textShadowColor || 'rgba(0,0,0,0.5)', property: 'textShadowColor', onChange: function ( newColor ) { editor.updateLayer( layer.id, { textShadowColor: newColor } ); } } );
				addInput( { label: t( 'layers-prop-text-shadow-blur', 'Shadow Blur' ), type: 'number', value: layer.textShadowBlur || 4, min: 0, max: 50, step: 1, prop: 'textShadowBlur', onChange: function ( v ) { editor.updateLayer( layer.id, { textShadowBlur: Math.max( 0, Math.min( 50, parseFloat( v ) ) ) } ); } } );
				addInput( { label: t( 'layers-prop-text-shadow-offset-x', 'Shadow Offset X' ), type: 'number', value: layer.textShadowOffsetX || 2, min: -100, max: 100, step: 1, prop: 'textShadowOffsetX', onChange: function ( v ) { editor.updateLayer( layer.id, { textShadowOffsetX: Math.max( -100, Math.min( 100, parseFloat( v ) ) ) } ); } } );
				addInput( { label: t( 'layers-prop-text-shadow-offset-y', 'Shadow Offset Y' ), type: 'number', value: layer.textShadowOffsetY || 2, min: -100, max: 100, step: 1, prop: 'textShadowOffsetY', onChange: function ( v ) { editor.updateLayer( layer.id, { textShadowOffsetY: Math.max( -100, Math.min( 100, parseFloat( v ) ) ) } ); } } );
				// Alignment section
				addSection( t( 'layers-section-alignment', 'Alignment' ), 'alignment' );
				addSelect( { label: t( 'layers-prop-text-align', 'Horizontal Align' ), value: layer.textAlign || 'left', options: [
					{ value: 'left', text: t( 'layers-align-left', 'Left' ) },
					{ value: 'center', text: t( 'layers-align-center', 'Center' ) },
					{ value: 'right', text: t( 'layers-align-right', 'Right' ) }
				], onChange: function ( v ) { editor.updateLayer( layer.id, { textAlign: v } ); } } );
				addSelect( { label: t( 'layers-prop-vertical-align', 'Vertical Align' ), value: layer.verticalAlign || 'top', options: [
					{ value: 'top', text: t( 'layers-align-top', 'Top' ) },
					{ value: 'middle', text: t( 'layers-align-middle', 'Middle' ) },
					{ value: 'bottom', text: t( 'layers-align-bottom', 'Bottom' ) }
				], onChange: function ( v ) { editor.updateLayer( layer.id, { verticalAlign: v } ); } } );
				addInput( { label: t( 'layers-prop-padding', 'Padding' ), type: 'number', value: layer.padding || 8, min: 0, max: 100, step: 1, prop: 'padding', onChange: function ( v ) { editor.updateLayer( layer.id, { padding: Math.max( 0, Math.min( 100, parseInt( v, 10 ) ) ) } ); } } );
				break;
			case ( LAYER_TYPES.CIRCLE || 'circle' ):
				addInput( { label: t( 'layers-prop-radius', 'Radius' ), type: 'number', value: Math.round( layer.radius || DEFAULTS.RADIUS || 50 ), step: 1, prop: 'radius', onChange: function ( v ) { editor.updateLayer( layer.id, { radius: Math.round( parseFloat( v ) ) } ); } } );
				break;
			case ( LAYER_TYPES.ELLIPSE || 'ellipse' ):
				addInput( { label: t( 'layers-prop-width', 'Width' ), type: 'number', value: Math.round( layer.width || ( ( layer.radiusX || 0 ) * 2 ) ), step: 1, prop: 'width', onChange: function ( v ) { const valX = Math.round( parseFloat( v ) ); editor.updateLayer( layer.id, { width: valX, radiusX: valX / 2 } ); } } );
				addInput( { label: t( 'layers-prop-height', 'Height' ), type: 'number', value: Math.round( layer.height || ( ( layer.radiusY || 0 ) * 2 ) ), step: 1, prop: 'height', onChange: function ( v ) { const valY = Math.round( parseFloat( v ) ); editor.updateLayer( layer.id, { height: valY, radiusY: valY / 2 } ); } } );
				break;
			case ( LAYER_TYPES.POLYGON || 'polygon' ):
				addInput( {
					label: t( 'layers-prop-sides', 'Sides' ),
					type: 'number',
					value: layer.sides || DEFAULTS.POLYGON_SIDES || 6,
					min: LIMITS.MIN_POLYGON_SIDES || 3,
					max: LIMITS.MAX_POLYGON_SIDES || 20,
					step: 1,
					prop: 'sides',
					onChange: function ( v ) {
						const minSides = LIMITS.MIN_POLYGON_SIDES || 3;
						const sidesVal = Math.max( minSides, parseInt( v, 10 ) || 6 );
						editor.updateLayer( layer.id, { sides: sidesVal } );
					}
				} );
				addInput( { label: t( 'layers-prop-radius', 'Radius' ), type: 'number', value: Math.round( layer.radius || DEFAULTS.RADIUS || 50 ), step: 1, prop: 'radius', onChange: function ( v ) { editor.updateLayer( layer.id, { radius: Math.round( parseFloat( v ) ) } ); } } );
				break;
			case ( LAYER_TYPES.STAR || 'star' ):
				addInput( {
					label: t( 'layers-prop-points', 'Points' ),
					type: 'number',
					value: layer.points || DEFAULTS.STAR_POINTS || 5,
					min: LIMITS.MIN_STAR_POINTS || 3,
					max: LIMITS.MAX_STAR_POINTS || 20,
					step: 1,
					prop: 'points',
					onChange: function ( v ) {
						const minPoints = LIMITS.MIN_STAR_POINTS || 3;
						const ptsVal = Math.max( minPoints, parseInt( v, 10 ) || 5 );
						editor.updateLayer( layer.id, { points: ptsVal } );
					}
				} );
				addInput( { label: t( 'layers-prop-outer-radius', 'Outer Radius' ), type: 'number', value: Math.round( layer.outerRadius || layer.radius || 50 ), step: 1, prop: 'outerRadius', onChange: function ( v ) { editor.updateLayer( layer.id, { outerRadius: Math.round( parseFloat( v ) ) } ); } } );
				addInput( { label: t( 'layers-prop-inner-radius', 'Inner Radius' ), type: 'number', value: Math.round( layer.innerRadius || ( ( layer.outerRadius || 50 ) * 0.5 ) ), step: 1, prop: 'innerRadius', onChange: function ( v ) { editor.updateLayer( layer.id, { innerRadius: Math.round( parseFloat( v ) ) } ); } } );
				break;
			case ( LAYER_TYPES.LINE || 'line' ):
				addInput( { label: t( 'layers-prop-start-x', 'Start X' ), type: 'number', value: Math.round( layer.x1 || 0 ), step: 1, prop: 'x1', onChange: function ( v ) { editor.updateLayer( layer.id, { x1: Math.round( parseFloat( v ) ) } ); } } );
				addInput( { label: t( 'layers-prop-start-y', 'Start Y' ), type: 'number', value: Math.round( layer.y1 || 0 ), step: 1, prop: 'y1', onChange: function ( v ) { editor.updateLayer( layer.id, { y1: Math.round( parseFloat( v ) ) } ); } } );
				addInput( { label: t( 'layers-prop-end-x', 'End X' ), type: 'number', value: Math.round( layer.x2 || 0 ), step: 1, prop: 'x2', onChange: function ( v ) { editor.updateLayer( layer.id, { x2: Math.round( parseFloat( v ) ) } ); } } );
				addInput( { label: t( 'layers-prop-end-y', 'End Y' ), type: 'number', value: Math.round( layer.y2 || 0 ), step: 1, prop: 'y2', onChange: function ( v ) { editor.updateLayer( layer.id, { y2: Math.round( parseFloat( v ) ) } ); } } );
				break;
			case ( LAYER_TYPES.ARROW || 'arrow' ):
				addInput( { label: t( 'layers-prop-start-x', 'Start X' ), type: 'number', value: Math.round( layer.x1 || 0 ), step: 1, prop: 'x1', onChange: function ( v ) { editor.updateLayer( layer.id, { x1: Math.round( parseFloat( v ) ) } ); } } );
				addInput( { label: t( 'layers-prop-start-y', 'Start Y' ), type: 'number', value: Math.round( layer.y1 || 0 ), step: 1, prop: 'y1', onChange: function ( v ) { editor.updateLayer( layer.id, { y1: Math.round( parseFloat( v ) ) } ); } } );
				addInput( { label: t( 'layers-prop-end-x', 'End X' ), type: 'number', value: Math.round( layer.x2 || 0 ), step: 1, prop: 'x2', onChange: function ( v ) { editor.updateLayer( layer.id, { x2: Math.round( parseFloat( v ) ) } ); } } );
				addInput( { label: t( 'layers-prop-end-y', 'End Y' ), type: 'number', value: Math.round( layer.y2 || 0 ), step: 1, prop: 'y2', onChange: function ( v ) { editor.updateLayer( layer.id, { y2: Math.round( parseFloat( v ) ) } ); } } );
				addInput( { label: t( 'layers-prop-arrow-size', 'Head Size' ), type: 'number', value: layer.arrowSize || 15, min: 5, max: 100, step: 1, onChange: function ( v ) { editor.updateLayer( layer.id, { arrowSize: parseFloat( v ) } ); } } );
				addSliderInput( { label: t( 'layers-prop-head-scale', 'Head Scale' ), value: Math.round( ( layer.headScale || 1 ) * 100 ), min: 25, max: 300, step: 5, onChange: function ( v ) { editor.updateLayer( layer.id, { headScale: v / 100 } ); } } );
				addInput( { label: t( 'layers-prop-tail-width', 'Tail Width' ), type: 'number', value: layer.tailWidth || 0, min: 0, max: 100, step: 1, onChange: function ( v ) { editor.updateLayer( layer.id, { tailWidth: parseFloat( v ) } ); } } );
				addSelect( { label: t( 'layers-prop-arrow-ends', 'Arrow Ends' ), value: layer.arrowStyle || 'single', options: [ { value: 'single', text: t( 'layers-arrow-single', 'Single' ) }, { value: 'double', text: t( 'layers-arrow-double', 'Double' ) }, { value: 'none', text: t( 'layers-arrow-none', 'Line only' ) } ], onChange: function ( v ) { editor.updateLayer( layer.id, { arrowStyle: v } ); } } );
				addSelect( { label: t( 'layers-prop-head-type', 'Head Type' ), value: layer.arrowHeadType || 'pointed', options: [ { value: 'pointed', text: t( 'layers-head-pointed', 'Pointed' ) }, { value: 'chevron', text: t( 'layers-head-chevron', 'Chevron' ) }, { value: 'standard', text: t( 'layers-head-standard', 'Standard' ) } ], onChange: function ( v ) { editor.updateLayer( layer.id, { arrowHeadType: v } ); } } );
				break;
			case 'text':
				addInput( { label: t( 'layers-prop-text', 'Text' ), type: 'text', value: layer.text || '', maxLength: 1000, onChange: function ( v ) { editor.updateLayer( layer.id, { text: v } ); } } );
				addInput( { label: t( 'layers-prop-font-size', 'Font Size' ), type: 'number', value: layer.fontSize || 16, min: 6, max: 1000, step: 1, prop: 'fontSize', onChange: function ( v ) { const fs = Math.max( 6, Math.min( 1000, parseInt( v, 10 ) ) ); editor.updateLayer( layer.id, { fontSize: fs } ); } } );
				addInput( { label: t( 'layers-prop-stroke-width', 'Text Stroke Width' ), type: 'number', value: layer.textStrokeWidth || 0, min: 0, max: 200, step: 1, onChange: function ( v ) { editor.updateLayer( layer.id, { textStrokeWidth: parseInt( v, 10 ) } ); } } );
				addColorPicker( { label: t( 'layers-prop-stroke-color', 'Text Stroke Color' ), value: layer.textStrokeColor || '#000000', property: 'textStrokeColor', onChange: function ( newColor ) { editor.updateLayer( layer.id, { textStrokeColor: newColor } ); } } );
				break;
			case 'image':
				addInput( { label: t( 'layers-prop-width', 'Width' ), type: 'number', value: Math.round( layer.width || 0 ), step: 1, prop: 'width', onChange: function ( v ) { editor.updateLayer( layer.id, { width: Math.round( parseFloat( v ) ) } ); } } );
				addInput( { label: t( 'layers-prop-height', 'Height' ), type: 'number', value: Math.round( layer.height || 0 ), step: 1, prop: 'height', onChange: function ( v ) { editor.updateLayer( layer.id, { height: Math.round( parseFloat( v ) ) } ); } } );
				break;
			case 'blur':
				addInput( { label: t( 'layers-prop-width', 'Width' ), type: 'number', value: Math.round( layer.width || 0 ), step: 1, prop: 'width', onChange: function ( v ) { editor.updateLayer( layer.id, { width: Math.round( parseFloat( v ) ) } ); } } );
				addInput( { label: t( 'layers-prop-height', 'Height' ), type: 'number', value: Math.round( layer.height || 0 ), step: 1, prop: 'height', onChange: function ( v ) { editor.updateLayer( layer.id, { height: Math.round( parseFloat( v ) ) } ); } } );
				addInput( { label: t( 'layers-prop-blur-radius', 'Blur Radius' ), type: 'number', value: layer.blurRadius || 12, min: 1, max: 64, step: 1, onChange: function ( v ) { const br = Math.max( 1, Math.min( 64, parseInt( v, 10 ) || 12 ) ); editor.updateLayer( layer.id, { blurRadius: br } ); } } );
				break;
		}

		// Appearance (not applicable to image layers)
		if ( layer.type !== 'image' ) {
			addSection( t( 'layers-section-appearance', 'Appearance' ), 'appearance' );
			if ( layer.type !== 'text' ) {
				addColorPicker( { label: t( 'layers-prop-stroke-color', 'Stroke Color' ), value: layer.stroke, property: 'stroke', onChange: function ( newColor ) { editor.updateLayer( layer.id, { stroke: newColor } ); } } );
				addInput( { label: t( 'layers-prop-stroke-width', 'Stroke Width' ), type: 'number', value: layer.strokeWidth || 1, min: 0, max: 200, step: 1, onChange: function ( v ) { const val = Math.max( 0, Math.min( 200, parseInt( v, 10 ) ) ); editor.updateLayer( layer.id, { strokeWidth: val } ); } } );
			}
			addSliderInput( { label: t( 'layers-prop-stroke-opacity', 'Stroke Opacity' ), value: ( layer.strokeOpacity != null ) ? Math.round( layer.strokeOpacity * 100 ) : 100, min: 0, max: 100, step: 1, onChange: function ( v ) { editor.updateLayer( layer.id, { strokeOpacity: v / 100 } ); } } );
			// Fill controls for shapes that use fill (lines are stroke-only)
			if ( layer.type !== 'line' ) {
				addColorPicker( { label: t( 'layers-prop-fill-color', 'Fill Color' ), value: layer.fill, property: 'fill', onChange: function ( newColor ) { editor.updateLayer( layer.id, { fill: newColor } ); } } );
				addSliderInput( { label: t( 'layers-prop-fill-opacity', 'Fill Opacity' ), value: ( layer.fillOpacity != null ) ? Math.round( layer.fillOpacity * 100 ) : 100, min: 0, max: 100, step: 1, onChange: function ( v ) { editor.updateLayer( layer.id, { fillOpacity: v / 100 } ); } } );
			}
		}

		// Effects
		addSection( t( 'layers-section-effects', 'Effects' ), 'effects' );
		let layerOpacityValue = ( layer.opacity != null ) ? layer.opacity : 1;
		layerOpacityValue = Math.round( layerOpacityValue * 100 );
		addSliderInput( { label: t( 'layers-prop-opacity', 'Layer Opacity' ), value: layerOpacityValue, min: 0, max: 100, step: 1, onChange: function ( v ) { editor.updateLayer( layer.id, { opacity: v / 100 } ); } } );
		addSelect( { label: t( 'layers-prop-blend', 'Blend' ), value: layer.blend || 'normal', options: [
			{ value: 'normal', text: t( 'layers-blend-normal', 'Normal' ) },
			{ value: 'multiply', text: t( 'layers-blend-multiply', 'Multiply' ) },
			{ value: 'screen', text: t( 'layers-blend-screen', 'Screen' ) },
			{ value: 'overlay', text: t( 'layers-blend-overlay', 'Overlay' ) },
			{ value: 'soft-light', text: t( 'layers-blend-soft-light', 'Soft Light' ) },
			{ value: 'hard-light', text: t( 'layers-blend-hard-light', 'Hard Light' ) },
			{ value: 'color-dodge', text: t( 'layers-blend-color-dodge', 'Color Dodge' ) },
			{ value: 'color-burn', text: t( 'layers-blend-color-burn', 'Color Burn' ) },
			{ value: 'darken', text: t( 'layers-blend-darken', 'Darken' ) },
			{ value: 'lighten', text: t( 'layers-blend-lighten', 'Lighten' ) },
			{ value: 'difference', text: t( 'layers-blend-difference', 'Difference' ) },
			{ value: 'exclusion', text: t( 'layers-blend-exclusion', 'Exclusion' ) }
		], onChange: function ( v ) { editor.updateLayer( layer.id, { blend: v } ); } } );
		addCheckbox( { label: t( 'layers-effect-shadow', 'Drop Shadow' ), value: !!layer.shadow, onChange: function ( checked ) {
			const updates = { shadow: !!checked };
			if ( checked ) {
				if ( !layer.shadowColor ) {
					updates.shadowColor = '#000000';
				}
				if ( typeof layer.shadowBlur === 'undefined' ) {
					updates.shadowBlur = 8;
				}
				if ( typeof layer.shadowOffsetX === 'undefined' ) {
					updates.shadowOffsetX = 2;
				}
				if ( typeof layer.shadowOffsetY === 'undefined' ) {
					updates.shadowOffsetY = 2;
				}
			}
			editor.updateLayer( layer.id, updates );
		} } );
		addInput( { label: t( 'layers-effect-shadow-color', 'Shadow Color' ), type: 'color', value: layer.shadowColor || '#000000', onChange: function ( v ) { editor.updateLayer( layer.id, { shadowColor: v } ); } } );
		addInput( { label: t( 'layers-effect-shadow-blur', 'Shadow Size' ), type: 'number', value: typeof layer.shadowBlur === 'number' ? layer.shadowBlur : 8, min: 0, max: 64, step: 1, onChange: function ( v ) { const s = Math.max( 0, Math.min( 64, parseInt( v, 10 ) || 0 ) ); editor.updateLayer( layer.id, { shadowBlur: s } ); } } );
		addInput( { label: t( 'layers-effect-shadow-spread', 'Shadow Spread' ), type: 'number', value: typeof layer.shadowSpread === 'number' ? layer.shadowSpread : 0, min: 0, max: 64, step: 1, onChange: function ( v ) { const sp = Math.max( 0, parseInt( v, 10 ) || 0 ); editor.updateLayer( layer.id, { shadowSpread: sp } ); } } );
		addInput( { label: t( 'layers-effect-shadow-offset-x', 'Shadow Offset X' ), type: 'number', value: typeof layer.shadowOffsetX === 'number' ? layer.shadowOffsetX : 2, step: 1, onChange: function ( v ) { editor.updateLayer( layer.id, { shadowOffsetX: parseInt( v, 10 ) } ); } } );
		addInput( { label: t( 'layers-effect-shadow-offset-y', 'Shadow Offset Y' ), type: 'number', value: typeof layer.shadowOffsetY === 'number' ? layer.shadowOffsetY : 2, step: 1, onChange: function ( v ) { editor.updateLayer( layer.id, { shadowOffsetY: parseInt( v, 10 ) } ); } } );

		return form;
	};

	// Export to window.Layers namespace (preferred)
	if ( typeof window !== 'undefined' ) {
		window.Layers = window.Layers || {};
		window.Layers.UI = window.Layers.UI || {};
		window.Layers.UI.PropertiesForm = PropertiesForm;
	}

	// Node.js/Jest compatibility
	if ( typeof module !== 'undefined' && module.exports ) {
		module.exports = PropertiesForm;
	}
}() );<|MERGE_RESOLUTION|>--- conflicted
+++ resolved
@@ -652,23 +652,14 @@
 				}() );
 				addInput( { label: t( 'layers-prop-font-size', 'Font Size' ), type: 'number', value: layer.fontSize || 16, min: 6, max: 200, step: 1, prop: 'fontSize', onChange: function ( v ) { const fs = Math.max( 6, Math.min( 200, parseInt( v, 10 ) ) ); editor.updateLayer( layer.id, { fontSize: fs } ); } } );
 				// Bold and Italic toggles
-<<<<<<< HEAD
-				addCheckbox( { label: t( 'layers-prop-bold', 'Bold' ), checked: layer.fontWeight === 'bold', onChange: function ( checked ) { editor.updateLayer( layer.id, { fontWeight: checked ? 'bold' : 'normal' } ); } } );
-				addCheckbox( { label: t( 'layers-prop-italic', 'Italic' ), checked: layer.fontStyle === 'italic', onChange: function ( checked ) { editor.updateLayer( layer.id, { fontStyle: checked ? 'italic' : 'normal' } ); } } );
-=======
 				addCheckbox( { label: t( 'layers-prop-bold', 'Bold' ), value: layer.fontWeight === 'bold', onChange: function ( checked ) { editor.updateLayer( layer.id, { fontWeight: checked ? 'bold' : 'normal' } ); } } );
 				addCheckbox( { label: t( 'layers-prop-italic', 'Italic' ), value: layer.fontStyle === 'italic', onChange: function ( checked ) { editor.updateLayer( layer.id, { fontStyle: checked ? 'italic' : 'normal' } ); } } );
->>>>>>> 23aba11b
 				addColorPicker( { label: t( 'layers-prop-text-color', 'Text Color' ), value: layer.color || '#000000', property: 'color', onChange: function ( newColor ) { editor.updateLayer( layer.id, { color: newColor } ); } } );
 				addInput( { label: t( 'layers-prop-text-stroke-width', 'Text Stroke Width' ), type: 'number', value: layer.textStrokeWidth || 0, min: 0, max: 20, step: 0.5, prop: 'textStrokeWidth', onChange: function ( v ) { editor.updateLayer( layer.id, { textStrokeWidth: Math.max( 0, Math.min( 20, parseFloat( v ) ) ) } ); } } );
 				addColorPicker( { label: t( 'layers-prop-text-stroke-color', 'Text Stroke Color' ), value: layer.textStrokeColor || '#000000', property: 'textStrokeColor', onChange: function ( newColor ) { editor.updateLayer( layer.id, { textStrokeColor: newColor } ); } } );
 				// Text shadow section
 				addSection( t( 'layers-section-text-shadow', 'Text Shadow' ), 'text-shadow' );
-<<<<<<< HEAD
-				addCheckbox( { label: t( 'layers-prop-text-shadow', 'Enable Text Shadow' ), checked: layer.textShadow === true, onChange: function ( checked ) { editor.updateLayer( layer.id, { textShadow: checked } ); } } );
-=======
 				addCheckbox( { label: t( 'layers-prop-text-shadow', 'Enable Text Shadow' ), value: layer.textShadow === true, onChange: function ( checked ) { editor.updateLayer( layer.id, { textShadow: checked } ); } } );
->>>>>>> 23aba11b
 				addColorPicker( { label: t( 'layers-prop-text-shadow-color', 'Shadow Color' ), value: layer.textShadowColor || 'rgba(0,0,0,0.5)', property: 'textShadowColor', onChange: function ( newColor ) { editor.updateLayer( layer.id, { textShadowColor: newColor } ); } } );
 				addInput( { label: t( 'layers-prop-text-shadow-blur', 'Shadow Blur' ), type: 'number', value: layer.textShadowBlur || 4, min: 0, max: 50, step: 1, prop: 'textShadowBlur', onChange: function ( v ) { editor.updateLayer( layer.id, { textShadowBlur: Math.max( 0, Math.min( 50, parseFloat( v ) ) ) } ); } } );
 				addInput( { label: t( 'layers-prop-text-shadow-offset-x', 'Shadow Offset X' ), type: 'number', value: layer.textShadowOffsetX || 2, min: -100, max: 100, step: 1, prop: 'textShadowOffsetX', onChange: function ( v ) { editor.updateLayer( layer.id, { textShadowOffsetX: Math.max( -100, Math.min( 100, parseFloat( v ) ) ) } ); } } );
