/**
 * Layers Viewer - Displays images with layers in articles
 * Lightweight viewer for non-editing contexts
 *
 * This module uses the shared LayerRenderer for consistent rendering
 * with the editor.
 *
 * @module LayersViewer
 */
( function () {
	'use strict';

	// Get the shared LayerRenderer from the Layers namespace
	const LayerRenderer = ( window.Layers && window.Layers.LayerRenderer ) || window.LayerRenderer;

	// Get the shared LayerDataNormalizer for consistent data handling
	const LayerDataNormalizer = ( window.Layers && window.Layers.LayerDataNormalizer ) || window.LayerDataNormalizer;

	/**
	 * LayersViewer class - Renders layer annotations on images in article view
	 *
	 * @class
	 */
	class LayersViewer {
		/**
		 * Create a LayersViewer instance
		 *
		 * @param {Object} config Configuration object
		 * @param {HTMLElement} config.container The container element for the viewer.
		 * @param {HTMLImageElement} config.imageElement The image element to overlay.
		 * @param {Object} config.layerData The layer data to render.
		 */
		constructor( config ) {
			this.config = config || {};
			this.container = this.config.container;
			this.imageElement = this.config.imageElement;
			this.layerData = this.config.layerData || [];
			this.baseWidth = ( this.layerData && this.layerData.baseWidth ) || null;
			this.baseHeight = ( this.layerData && this.layerData.baseHeight ) || null;
			this.canvas = null;
			this.ctx = null;
			this.renderer = null; // Shared LayerRenderer instance
			this.resizeObserver = null;
			this.rAFId = null;
			this.boundWindowResize = null;

			this.init();
		}

		/**
		 * Initialize the viewer
		 */
		init() {
			if ( !this.container || !this.imageElement ) {
				return;
			}

<<<<<<< HEAD
=======
			// Normalize layer data using the shared utility
			// This ensures boolean properties are correctly typed for rendering
			this.normalizeLayerData();

>>>>>>> 23aba11b
			this.applyBackgroundSettings();
			this.createCanvas();
			this.loadImageAndRender();
		}

		/**
<<<<<<< HEAD
=======
		 * Normalize layer data to ensure consistent types
		 * Uses the shared LayerDataNormalizer for consistency with the editor
		 */
		normalizeLayerData() {
			if ( !this.layerData ) {
				return;
			}

			// Use the shared normalizer if available
			if ( LayerDataNormalizer && typeof LayerDataNormalizer.normalizeLayerData === 'function' ) {
				LayerDataNormalizer.normalizeLayerData( this.layerData );
			} else {
				// Fallback for testing environments where the shared module may not be loaded
				this.fallbackNormalize();
			}
		}

		/**
		 * Fallback normalization for when shared module is not available
		 * @private
		 */
		fallbackNormalize() {
			if ( !this.layerData || !this.layerData.layers ) {
				return;
			}

			const booleanProps = [ 'shadow', 'textShadow', 'glow', 'visible', 'locked', 'preserveAspectRatio' ];

			this.layerData.layers.forEach( ( layer ) => {
				booleanProps.forEach( ( prop ) => {
					const val = layer[ prop ];
					if ( val === '0' || val === 'false' || val === 0 ) {
						layer[ prop ] = false;
					} else if ( val === '' || val === '1' || val === 'true' || val === 1 ) {
						layer[ prop ] = true;
					}
				} );
			} );
		}

		/**
>>>>>>> 23aba11b
		 * Apply background visibility and opacity settings to the image element
		 */
		applyBackgroundSettings() {
			if ( !this.imageElement || !this.layerData ) {
				return;
			}

			// Ensure the image element has a style object (may be missing in tests)
			if ( !this.imageElement.style ) {
				return;
			}

			// Apply background visibility (default: true)
			const bgVisible = this.layerData.backgroundVisible;
			if ( bgVisible === false || bgVisible === 'false' || bgVisible === '0' || bgVisible === 0 ) {
				this.imageElement.style.visibility = 'hidden';
			} else {
				// Ensure visibility is restored if it was previously hidden
				this.imageElement.style.visibility = 'visible';
			}

			// Apply background opacity (default: 1.0)
			const bgOpacity = this.layerData.backgroundOpacity;
			if ( typeof bgOpacity === 'number' && bgOpacity >= 0 && bgOpacity <= 1 ) {
				this.imageElement.style.opacity = String( bgOpacity );
			} else if ( typeof bgOpacity === 'string' ) {
				const parsed = parseFloat( bgOpacity );
				if ( !isNaN( parsed ) && parsed >= 0 && parsed <= 1 ) {
					this.imageElement.style.opacity = String( parsed );
				}
			}
		}

		/**
		 * Create the canvas overlay element
		 */
		createCanvas() {
			// Create canvas overlay
			this.canvas = document.createElement( 'canvas' );
			this.canvas.className = 'layers-viewer-canvas';
			this.canvas.style.position = 'absolute';
			this.canvas.style.top = '0';
			this.canvas.style.left = '0';
			this.canvas.style.pointerEvents = 'none';
			this.canvas.style.zIndex = '1000';

			this.ctx = this.canvas.getContext( '2d' );

			// DEBUG: Log when creating LayerRenderer
			if ( typeof mw !== 'undefined' && mw.log ) {
				mw.log( '[LayersViewer] Creating LayerRenderer with onImageLoad callback' );
			}

			// Initialize shared LayerRenderer with image load callback
			// This ensures image layers trigger a redraw when their base64 data loads
			this.renderer = new LayerRenderer( this.ctx, {
				canvas: this.canvas,
				baseWidth: this.baseWidth,
				baseHeight: this.baseHeight,
				onImageLoad: () => {
					if ( typeof mw !== 'undefined' && mw.log ) {
						mw.log( '[LayersViewer] onImageLoad callback triggered, calling renderLayers()' );
					}
					this.renderLayers();
				}
			} );

			// Make container relative positioned
			if ( getComputedStyle( this.container ).position === 'static' ) {
				this.container.style.position = 'relative';
			}

			this.container.appendChild( this.canvas );
		}

		/**
		 * Load the image and set up resize observers
		 */
		loadImageAndRender() {
			// Wait for image to load if not already loaded
			if ( this.imageElement.complete ) {
				this.resizeCanvasAndRender();
			} else {
				this.imageElement.addEventListener( 'load', () => {
					this.resizeCanvasAndRender();
				} );
			}

			// Re-render on window resize to keep overlay aligned
			this.boundWindowResize = () => {
				this.scheduleResize();
			};
			window.addEventListener( 'resize', this.boundWindowResize );

			// Re-render when the image element's box size changes (responsive layout, thumb swaps)
			if ( typeof window.ResizeObserver === 'function' ) {
				try {
					this.resizeObserver = new window.ResizeObserver( () => {
						this.scheduleResize();
					} );
					this.resizeObserver.observe( this.imageElement );
				} catch ( e ) {
					if ( window.mw && window.mw.log ) {
						mw.log.warn( '[LayersViewer] ResizeObserver setup failed:', e.message );
					}
				}
			}
		}

		/**
		 * Schedule a resize using requestAnimationFrame to debounce
		 */
		scheduleResize() {
			if ( this.rAFId ) {
				return;
			}
			this.rAFId = window.requestAnimationFrame( () => {
				this.rAFId = null;
				this.resizeCanvasAndRender();
			} );
		}

		/**
		 * Clean up the viewer and release resources
		 */
		destroy() {
			if ( this.resizeObserver && typeof this.resizeObserver.disconnect === 'function' ) {
				try {
					this.resizeObserver.disconnect();
				} catch ( e ) {
					if ( window.mw && window.mw.log ) {
						mw.log.warn( '[LayersViewer] ResizeObserver disconnect failed:', e.message );
					}
				}
			}
			if ( this.boundWindowResize ) {
				window.removeEventListener( 'resize', this.boundWindowResize );
				this.boundWindowResize = null;
			}
			if ( this.rAFId ) {
				try {
					window.cancelAnimationFrame( this.rAFId );
				} catch ( cancelError ) {
					mw.log.warn( '[LayersViewer] cancelAnimationFrame failed:', cancelError.message );
				}
				this.rAFId = null;
			}
			if ( this.renderer ) {
				this.renderer.destroy();
				this.renderer = null;
			}
		}

		/**
		 * Resize the canvas to match the image and re-render
		 */
		resizeCanvasAndRender() {
			// Set canvas pixel size to MATCH the displayed image size for crisp alignment
			let displayW = this.imageElement.offsetWidth;
			let displayH = this.imageElement.offsetHeight;
			if ( !displayW || !displayH ) {
				// Fallback to natural dimensions when offsets are 0 (e.g., image hidden)
				displayW = this.imageElement.naturalWidth || this.imageElement.width || 0;
				displayH = this.imageElement.naturalHeight || this.imageElement.height || 0;
			}

			this.canvas.width = displayW;
			this.canvas.height = displayH;

			// Ensure CSS size matches exactly
			this.canvas.style.width = displayW + 'px';
			this.canvas.style.height = displayH + 'px';

			// Update renderer with current canvas reference
			if ( this.renderer ) {
				this.renderer.setCanvas( this.canvas );
				this.renderer.setBaseDimensions( this.baseWidth, this.baseHeight );
				this.renderer.setBackgroundImage( this.imageElement );
			}

			this.renderLayers();
		}

		/**
		 * Render all layers onto the canvas
		 */
		renderLayers() {
			if ( !this.layerData || !this.layerData.layers ) {
				return;
			}

			// Clear canvas
			this.ctx.clearRect( 0, 0, this.canvas.width, this.canvas.height );

			// Render layers from bottom to top so top-most (index 0 in editor) is drawn last.
			const layers = Array.isArray( this.layerData.layers ) ? this.layerData.layers : [];
			for ( let i = layers.length - 1; i >= 0; i-- ) {
				const layer = layers[ i ];
				// Special handling for blur layers - blur everything rendered so far
				if ( layer.type === 'blur' ) {
					this.renderBlurLayer( layer );
				} else {
					this.renderLayer( layer );
				}
			}
		}

		/**
		 * Render a blur layer that blurs everything drawn below it
		 *
		 * @param {Object} layer - Blur layer with x, y, width, height, blurRadius
		 */
		renderBlurLayer( layer ) {
			// Skip invisible layers
			if ( layer.visible === false || layer.visible === 'false' || layer.visible === '0' || layer.visible === 0 ) {
				return;
			}

			// Compute scaling from saved coordinates to current canvas size
			let sx = 1;
			let sy = 1;
			if ( this.baseWidth && this.baseHeight ) {
				sx = ( this.canvas.width || 1 ) / this.baseWidth;
				sy = ( this.canvas.height || 1 ) / this.baseHeight;
			}

			// Scale blur region coordinates
			const x = ( layer.x || 0 ) * sx;
			const y = ( layer.y || 0 ) * sy;
			const w = ( layer.width || 0 ) * sx;
			const h = ( layer.height || 0 ) * sy;

			if ( w <= 0 || h <= 0 ) {
				return;
			}

			const radius = Math.max( 1, Math.min( 64, Math.round( layer.blurRadius || 12 ) ) );

			this.ctx.save();

			// Apply layer opacity and blend mode
			if ( typeof layer.opacity === 'number' ) {
				this.ctx.globalAlpha = Math.max( 0, Math.min( 1, layer.opacity ) );
			}
			if ( layer.blend ) {
				try {
					this.ctx.globalCompositeOperation = String( layer.blend );
				} catch ( e ) {
					this.ctx.globalCompositeOperation = 'source-over';
				}
			}

			try {
				// Create a temp canvas to capture the composite (image + layers drawn so far)
				const tempCanvas = document.createElement( 'canvas' );
				tempCanvas.width = Math.max( 1, Math.ceil( w ) );
				tempCanvas.height = Math.max( 1, Math.ceil( h ) );
				const tempCtx = tempCanvas.getContext( '2d' );

				if ( tempCtx ) {
					// First draw the background image region
					if ( this.imageElement && this.imageElement.complete ) {
						const imgW = this.imageElement.naturalWidth || this.imageElement.width;
						const imgH = this.imageElement.naturalHeight || this.imageElement.height;
						const imgScaleX = imgW / this.canvas.width;
						const imgScaleY = imgH / this.canvas.height;

						tempCtx.drawImage(
							this.imageElement,
							x * imgScaleX, y * imgScaleY, w * imgScaleX, h * imgScaleY,
							0, 0, tempCanvas.width, tempCanvas.height
						);
					}

					// Then overlay what's been drawn on our canvas (layers below this blur)
					tempCtx.drawImage(
						this.canvas,
						x, y, w, h,
						0, 0, tempCanvas.width, tempCanvas.height
					);

					// Apply blur filter and draw back
					this.ctx.filter = 'blur(' + radius + 'px)';
					this.ctx.drawImage( tempCanvas, x, y, w, h );
					this.ctx.filter = 'none';
				}
			} catch ( e ) {
				// Fallback: gray overlay
				this.ctx.fillStyle = 'rgba(128, 128, 128, 0.5)';
				this.ctx.fillRect( x, y, w, h );
			}

			this.ctx.restore();
		}

		/**
		 * Render a single layer
		 *
		 * @param {Object} layer - Layer data object
		 */
		renderLayer( layer ) {
			// Skip invisible layers
			if ( layer.visible === false || layer.visible === 'false' || layer.visible === '0' || layer.visible === 0 ) {
				return;
			}

			// Compute scaling from saved coordinates to current canvas size
			let sx = 1;
			let sy = 1;
			let scaleAvg = 1;
			if ( this.baseWidth && this.baseHeight ) {
				sx = ( this.canvas.width || 1 ) / this.baseWidth;
				sy = ( this.canvas.height || 1 ) / this.baseHeight;
				scaleAvg = ( sx + sy ) / 2;
			}

			// Create a shallow copy and scale known coords for viewer
			let L = layer;
			if ( this.baseWidth && this.baseHeight ) {
				L = this.scaleLayerCoordinates( layer, sx, sy, scaleAvg );
			}

			// Apply per-layer effects (opacity, blend, shadow) at the context level
			this.ctx.save();
			if ( typeof layer.opacity === 'number' ) {
				this.ctx.globalAlpha = Math.max( 0, Math.min( 1, layer.opacity ) );
			}
			if ( layer.blend ) {
				try {
					this.ctx.globalCompositeOperation = String( layer.blend );
				} catch ( e ) {
					if ( window.mw && window.mw.log ) {
						mw.log.warn( '[LayersViewer] Unsupported blend mode: ' + layer.blend );
					}
				}
			}

			// Apply shadow at the context level (matching editor behavior)
			// This ensures ALL layer types (including image) get shadows applied
			const shadowScale = { sx: sx, sy: sy, avg: scaleAvg };
			if ( this.renderer && this.renderer.hasShadowEnabled( layer ) ) {
				this.ctx.shadowColor = layer.shadowColor || 'rgba(0,0,0,0.4)';
				this.ctx.shadowBlur = Math.round( ( layer.shadowBlur || 8 ) * scaleAvg );
				this.ctx.shadowOffsetX = Math.round( ( layer.shadowOffsetX || 2 ) * sx );
				this.ctx.shadowOffsetY = Math.round( ( layer.shadowOffsetY || 2 ) * sy );
			} else {
				this.ctx.shadowColor = 'transparent';
				this.ctx.shadowBlur = 0;
				this.ctx.shadowOffsetX = 0;
				this.ctx.shadowOffsetY = 0;
			}

			// Delegate rendering to the shared LayerRenderer
			// Using scaled=true since we pre-scaled the coordinates
			// shadowScale passed for any shape-specific shadow handling
			this.renderer.drawLayer( L, { scaled: true, imageElement: this.imageElement, shadowScale: shadowScale } );

			// Restore to pre-layer state
			this.ctx.restore();
		}

		/**
		 * Scale layer coordinates for display at current canvas size
		 *
		 * @private
		 * @param {Object} layer - Original layer data
		 * @param {number} sx - X scale factor
		 * @param {number} sy - Y scale factor
		 * @param {number} scaleAvg - Average scale factor
		 * @return {Object} Scaled layer copy
		 */
		scaleLayerCoordinates( layer, sx, sy, scaleAvg ) {
			const L = {};
			for ( const k in layer ) {
				if ( Object.prototype.hasOwnProperty.call( layer, k ) ) {
					L[ k ] = layer[ k ];
				}
			}
			if ( typeof L.x === 'number' ) {
				L.x = L.x * sx;
			}
			if ( typeof L.y === 'number' ) {
				L.y = L.y * sy;
			}
			if ( typeof L.width === 'number' ) {
				L.width = L.width * sx;
			}
			if ( typeof L.height === 'number' ) {
				L.height = L.height * sy;
			}
			if ( typeof L.radius === 'number' ) {
				L.radius = L.radius * scaleAvg;
			}
			if ( typeof L.outerRadius === 'number' ) {
				L.outerRadius = L.outerRadius * scaleAvg;
			}
			if ( typeof L.innerRadius === 'number' ) {
				L.innerRadius = L.innerRadius * scaleAvg;
			}
			if ( typeof L.radiusX === 'number' ) {
				L.radiusX = L.radiusX * sx;
			}
			if ( typeof L.radiusY === 'number' ) {
				L.radiusY = L.radiusY * sy;
			}
			if ( typeof L.x1 === 'number' ) {
				L.x1 = L.x1 * sx;
			}
			if ( typeof L.y1 === 'number' ) {
				L.y1 = L.y1 * sy;
			}
			if ( typeof L.x2 === 'number' ) {
				L.x2 = L.x2 * sx;
			}
			if ( typeof L.y2 === 'number' ) {
				L.y2 = L.y2 * sy;
			}
			if ( typeof L.fontSize === 'number' ) {
				L.fontSize = L.fontSize * scaleAvg;
			}
			if ( typeof L.strokeWidth === 'number' ) {
				L.strokeWidth = L.strokeWidth * scaleAvg;
			}
			if ( typeof L.arrowSize === 'number' ) {
				L.arrowSize = L.arrowSize * scaleAvg;
			}
			if ( typeof L.tailWidth === 'number' ) {
				L.tailWidth = L.tailWidth * scaleAvg;
			}
			if ( typeof L.textStrokeWidth === 'number' ) {
				L.textStrokeWidth = L.textStrokeWidth * scaleAvg;
			}
			if ( Array.isArray( L.points ) ) {
				const pts = [];
				for ( let i = 0; i < L.points.length; i++ ) {
					const p = L.points[ i ];
					pts.push( { x: p.x * sx, y: p.y * sy } );
				}
				L.points = pts;
			}
			return L;
		}
	}

	// Export for manual initialization; bootstrap handled in ext.layers/init.js
	window.Layers = window.Layers || {};
	window.Layers.Viewer = LayersViewer;

}() );<|MERGE_RESOLUTION|>--- conflicted
+++ resolved
@@ -55,21 +55,16 @@
 				return;
 			}
 
-<<<<<<< HEAD
-=======
 			// Normalize layer data using the shared utility
 			// This ensures boolean properties are correctly typed for rendering
 			this.normalizeLayerData();
 
->>>>>>> 23aba11b
 			this.applyBackgroundSettings();
 			this.createCanvas();
 			this.loadImageAndRender();
 		}
 
 		/**
-<<<<<<< HEAD
-=======
 		 * Normalize layer data to ensure consistent types
 		 * Uses the shared LayerDataNormalizer for consistency with the editor
 		 */
@@ -111,7 +106,6 @@
 		}
 
 		/**
->>>>>>> 23aba11b
 		 * Apply background visibility and opacity settings to the image element
 		 */
 		applyBackgroundSettings() {
