--- conflicted
+++ resolved
@@ -99,15 +99,9 @@
 * Works for all alignment operations: left, center, right, top, middle, bottom.
 
 === Core Features ===
-<<<<<<< HEAD
-* '''Curved Arrows (v1.4.0+)''': Arrows support curved paths via draggable control point for professional diagrams.
-* '''Live Color Preview (v1.4.0+)''': Canvas updates in real-time as colors are selected in the color picker.
-* '''Live Article Preview (v1.4.0+)''': Layer changes visible immediately after saving, without page reload.
-=======
 * '''Curved Arrows (v1.4.0+)''': Arrows support curved paths via a draggable control point for professional diagrams.
 * '''Live Color Preview (v1.4.0+)''': Canvas updates in real-time as colors are selected in the color picker.
 * '''Live Article Preview (v1.4.0+)''': Layer changes are visible immediately after saving, without needing to reload the page.
->>>>>>> 2dcf19d6
 * '''Layer Grouping (v1.2.13+)''': Group layers into folders for bulk operations ({{key press|Ctrl}}+{{key press|G}} to group, {{key press|Ctrl}}+{{key press|Shift}}+{{key press|G}} to ungroup).
 * '''Named Layer Sets''': Multiple annotation sets per image (e.g., "default", "anatomy-labels").
 * '''Style Presets''': Save and reuse style configurations per tool type.
@@ -167,55 +161,6 @@
 | Blur || {{key press|B}} || Privacy/Focus || Non-destructive background blurring
 |}
 
-<<<<<<< HEAD
-== Configuration ==
-=== Parameters ===
-{| class="wikitable"
-! Variable !! Type !! Default !! Description
-|-
-| <code>$wgLayersMaxLayerCount</code> || integer || <code>100</code> || Max layers per set.
-|-
-| <code>$wgLayersMaxNamedSets</code> || integer || <code>15</code> || Max named sets per image.
-|-
-| <code>$wgLayersMaxRevisionsPerSet</code> || integer || <code>50</code> || Historical revisions to keep.
-|-
-| <code>$wgLayersMaxImageBytes</code> || integer || <code>1048576</code> || Max size for imported image layers.
-|-
-| <code>$wgLayersMaxBytes</code> || integer || <code>2097152</code> || Max JSON size for a single layer set.
-|}
-
-=== Permissions ===
-{| class="wikitable"
-! Right !! Description !! Default Groups
-|-
-| <code>editlayers</code> || Edit existing layer sets || <code>user</code>
-|-
-| <code>createlayers</code> || Create new layer sets || <code>autoconfirmed</code>
-|-
-| <code>managelayerlibrary</code> || Manage global layer library || <code>sysop</code>
-|}
-
-== Branch Selection ==
-{| class="wikitable"
-! MediaWiki Version !! Branch !! Current Version
-|-
-| 1.44+ || <code>main</code> || 1.4.0
-|-
-| 1.43.x (LTS) || <code>[https://github.com/slickdexic/Layers/tree/REL1_43 REL1_43]</code> || 1.4.0-REL1_43
-|-
-| 1.39 - 1.42 || <code>[https://github.com/slickdexic/Layers/tree/REL1_39 REL1_39]</code> || 1.1.14 (community maintained)
-|}
-
-{{Note|MediaWiki 1.39 LTS reached end-of-life on December 31, 2025. The REL1_43 branch provides full feature parity with main and is recommended for MediaWiki 1.43 users.}}
-
-== Installation ==
-# Clone the repository into your <code>extensions/</code> directory.
-# Run <code>composer install</code> and <code>npm install</code> within the folder.
-# Add <code>wfLoadExtension( 'Layers' );</code> to <code>LocalSettings.php</code>.
-# Run <code>php maintenance/run.php update.php</code>.
-
-=======
->>>>>>> 2dcf19d6
 == Technical Details ==
 * '''Performance:''' Architecture splits the lightweight Viewer (~2,800 lines) from the Editor (~54k lines).
 * '''Stability:''' 7,852 Jest tests across 136 test suites achieving 94.2% statement coverage.
