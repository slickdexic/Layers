--- conflicted
+++ resolved
@@ -2,8 +2,6 @@
 
 All notable changes to the Layers MediaWiki Extension will be documented in this file.
 
-<<<<<<< HEAD
-=======
 ## [1.1.3] - 2025-12-18
 
 ### Bug Fixes
@@ -58,7 +56,6 @@
 
 ---
 
->>>>>>> 23aba11b
 ## [1.1.2] - 2025-12-18
 
 ### Code Quality
@@ -66,13 +63,6 @@
   - `TextToolHandler.js` (~210 lines): Handles inline text input UI for creating text layers
   - `PathToolHandler.js` (~230 lines): Handles freeform path drawing with click-to-add points
   - ToolManager now delegates to handlers when available, with inline fallback for backwards compatibility
-<<<<<<< HEAD
-- **58 new unit tests** for tool handlers
-- **Total test count: 5,164 tests passing**
-
-### Technical Notes
-- Both handlers registered in extension.json for ResourceLoader
-=======
 - **Test coverage improvements across multiple files**:
   - CanvasRenderer.js: 77.81% → 91.12% (+13.3%)
   - LayersNamespace.js: 78.68% → 81.96% (+3.3%)
@@ -83,7 +73,6 @@
 
 ### Technical Notes
 - Tool handlers registered in extension.json for ResourceLoader
->>>>>>> 23aba11b
 - Handlers use the established pattern from ShapeFactory, ToolRegistry, ToolStyles
 - No breaking changes - ToolManager maintains full backwards compatibility
 
