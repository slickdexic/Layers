# Known Issues

<<<<<<< HEAD
**Last Updated:** December 17, 2025  
**Version:** 1.1.0
=======
**Last Updated:** December 18, 2025  
**Version:** 1.1.2
>>>>>>> 23aba11b

This document lists known functionality issues and their current status.

---

## Architecture Concerns

### ⚠️ God Classes (Technical Debt)

**Status:** Ongoing concern  
**Severity:** Medium-High for maintainability

<<<<<<< HEAD
The codebase has **9 files exceeding 1,000 lines**, which impacts:
=======
The codebase has **8 files exceeding 1,000 lines**, which impacts:
>>>>>>> 23aba11b
- New contributor onboarding
- Test thoroughness
- Code review efficiency
- Risk of unintended side effects

| File | Lines | Notes |
|------|-------|-------|
| CanvasManager.js | 1,893 | Facade pattern, delegates to 10+ controllers |
| LayerPanel.js | 1,720 | Delegates to 7 controllers |
| APIManager.js | 1,385 | Needs API/state separation |
<<<<<<< HEAD
| ShapeRenderer.js | 1,367 | **Grew with Text Box feature** |
| LayersEditor.js | 1,296 | Main entry point |
| SelectionManager.js | 1,266 | Core selection logic |
| ToolManager.js | 1,180 | Needs tool extraction |
| CanvasRenderer.js | 1,132 | Rendering logic |
| Toolbar.js | 1,126 | UI controls |

=======
| LayersEditor.js | 1,296 | Main entry point |
| SelectionManager.js | 1,266 | Core selection logic |
| ToolManager.js | 1,275 | Delegates to TextToolHandler + PathToolHandler |
| CanvasRenderer.js | 1,132 | Rendering logic |
| Toolbar.js | 1,126 | UI controls |

**Recently Addressed:**
- ✅ ShapeRenderer.js: 1,367 → 1,049 lines (TextBoxRenderer extracted)
- ✅ ToolManager.js: Delegates to TextToolHandler (209 lines) + PathToolHandler (231 lines)

>>>>>>> 23aba11b
**See:** [improvement_plan.md](../improvement_plan.md) for remediation plan.

### ⚠️ E2E Tests Not in CI

**Status:** Not started  
**Severity:** Medium

Playwright tests exist in `tests/e2e/layers.spec.js` but are not running in CI. This means browser-level bugs may go undetected.

**Recommendation:** Set up GitHub Actions workflow with Docker-based MediaWiki.

---

## Recently Fixed Issues

The following issues have been **fixed** and are now working:

### 1. Undo (Ctrl+Z)

**Status:** ✅ Fixed  
**Button:** Toolbar undo button  
**Keyboard:** Ctrl+Z

**Fix Summary:**
- HistoryManager refactored with `getEditor()` and `getCanvasManager()` helper methods
- Proper reference chain established: `HistoryManager → editor → canvasManager`
- `updateUndoRedoButtons()` now correctly finds toolbar at `this.getEditor().toolbar`

---

### 2. Redo (Ctrl+Y / Ctrl+Shift+Z)

**Status:** ✅ Fixed  
**Button:** Toolbar redo button  
**Keyboard:** Ctrl+Y or Ctrl+Shift+Z

**Fix Summary:** Same as Undo - HistoryManager refactoring resolved both issues.

---

### 3. Duplicate Layer (Ctrl+D)

**Status:** ✅ Fixed  
**Button:** Toolbar duplicate button  
**Keyboard:** Ctrl+D

**Fix Summary:**
- Fixed `LayersEditor.duplicateSelected()` to use `getSelectedLayerIds()` properly
- Selection state now correctly reads from `canvasManager.getSelectedLayerIds()` method
- Duplicated layer receives new ID and is properly added to layer stack

---

### 4. Shadow Rendering Issues

**Status:** ✅ Fixed (December 8-10, 2025)

Multiple shadow-related bugs were fixed:
- Shadow offset not rotating with shape (spread > 0)
- Rectangle/shape stroke shadow not visible (spread = 0)
- Text shadow spread having no effect

See archived bug analyses in `docs/archive/` for details.

---

## Technical Details of Fixes

### Selection State Bug (Fixed)

**Root Cause:** StateManager uses `selectedLayerIds` (plural, array) while LayersEditor methods were incorrectly using `stateManager.get('selectedLayerId')` (singular) which returned `undefined`.

**Resolution:**
- `getSelectedLayerIds()` now delegates to `canvasManager.getSelectedLayerIds()` method
- `selectLayer()` delegates to CanvasManager or sets `selectedLayerIds` array directly
- `deleteSelected()` uses `getSelectedLayerIds()` and properly clears selection
- `duplicateSelected()` uses `getSelectedLayerIds()[last]` for primary selection
- `updateUIState()` uses `getSelectedLayerIds().length > 0` for hasSelection check
- `initializeState()` initializes `selectedLayerIds: []` instead of singular

### HistoryManager Integration Bug (Fixed)

**Root Cause:** Constructor stored editor as `canvasManager` but methods expected a different reference chain (`this.canvasManager.editor`).

**Resolution:**
- Added `getEditor()` helper that handles both old and new initialization patterns
- Added `getCanvasManager()` helper that properly retrieves canvas manager
- All methods updated to use helpers instead of direct property access

---

## Reporting Issues

If you encounter issues:

1. Check this document first
2. Search existing GitHub issues
3. Create a new issue with:
   - Steps to reproduce
   - Expected vs actual behavior
   - Browser and MediaWiki version
   - Console errors (F12 → Console tab)

---

*Document created: December 8, 2025*  
<<<<<<< HEAD
*Last updated: December 17, 2025*
=======
*Last updated: December 18, 2025*
>>>>>>> 23aba11b
<|MERGE_RESOLUTION|>--- conflicted
+++ resolved
@@ -1,12 +1,7 @@
 # Known Issues
 
-<<<<<<< HEAD
-**Last Updated:** December 17, 2025  
-**Version:** 1.1.0
-=======
 **Last Updated:** December 18, 2025  
 **Version:** 1.1.2
->>>>>>> 23aba11b
 
 This document lists known functionality issues and their current status.
 
@@ -19,11 +14,7 @@
 **Status:** Ongoing concern  
 **Severity:** Medium-High for maintainability
 
-<<<<<<< HEAD
-The codebase has **9 files exceeding 1,000 lines**, which impacts:
-=======
 The codebase has **8 files exceeding 1,000 lines**, which impacts:
->>>>>>> 23aba11b
 - New contributor onboarding
 - Test thoroughness
 - Code review efficiency
@@ -34,15 +25,6 @@
 | CanvasManager.js | 1,893 | Facade pattern, delegates to 10+ controllers |
 | LayerPanel.js | 1,720 | Delegates to 7 controllers |
 | APIManager.js | 1,385 | Needs API/state separation |
-<<<<<<< HEAD
-| ShapeRenderer.js | 1,367 | **Grew with Text Box feature** |
-| LayersEditor.js | 1,296 | Main entry point |
-| SelectionManager.js | 1,266 | Core selection logic |
-| ToolManager.js | 1,180 | Needs tool extraction |
-| CanvasRenderer.js | 1,132 | Rendering logic |
-| Toolbar.js | 1,126 | UI controls |
-
-=======
 | LayersEditor.js | 1,296 | Main entry point |
 | SelectionManager.js | 1,266 | Core selection logic |
 | ToolManager.js | 1,275 | Delegates to TextToolHandler + PathToolHandler |
@@ -53,7 +35,6 @@
 - ✅ ShapeRenderer.js: 1,367 → 1,049 lines (TextBoxRenderer extracted)
 - ✅ ToolManager.js: Delegates to TextToolHandler (209 lines) + PathToolHandler (231 lines)
 
->>>>>>> 23aba11b
 **See:** [improvement_plan.md](../improvement_plan.md) for remediation plan.
 
 ### ⚠️ E2E Tests Not in CI
@@ -160,8 +141,4 @@
 ---
 
 *Document created: December 8, 2025*  
-<<<<<<< HEAD
-*Last updated: December 17, 2025*
-=======
-*Last updated: December 18, 2025*
->>>>>>> 23aba11b
+*Last updated: December 18, 2025*