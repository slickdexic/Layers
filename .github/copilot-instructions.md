--- conflicted
+++ resolved
@@ -26,10 +26,6 @@
 - Frontend (JS, `resources/`)
   - Entry points: `ext.layers/init.js` (viewer bootstrap) and `ext.layers.editor/LayersEditor.js` (full editor)
   - Module system: LayersEditor uses ModuleRegistry for dependency management (UIManager, EventManager, APIManager, ValidationManager, StateManager, HistoryManager)
-<<<<<<< HEAD
-  - Core editor modules: `CanvasManager.js` (~1,895 lines - facade coordinating controllers), `ToolManager.js`, `CanvasRenderer.js`, `SelectionManager.js`, `HistoryManager.js`
-  - Shared modules: `LayerRenderer.js` (~371 lines), `ShadowRenderer.js` (~521 lines), `ArrowRenderer.js` (~702 lines), `TextRenderer.js` (~343 lines), `TextBoxRenderer.js` (~430 lines), `ShapeRenderer.js` (~1,049 lines), `EffectsRenderer.js` (~245 lines)
-=======
   - Core editor modules: `CanvasManager.js` (~1,895 lines - facade coordinating controllers), `ToolManager.js` (~1,275 lines - delegates to tool handlers), `CanvasRenderer.js` (~1,001 lines - delegates to SelectionRenderer), `SelectionManager.js`, `HistoryManager.js`
   - Tool handlers (`resources/ext.layers.editor/tools/`): Extracted from ToolManager for tool-specific logic:
     - `TextToolHandler.js` (~209 lines) - inline text input UI for creating text layers
@@ -40,7 +36,6 @@
   - Shared modules (`resources/ext.layers.shared/`): Used by both editor and viewer for consistent behavior:
     - `LayerDataNormalizer.js` (~210 lines) - **CRITICAL**: Normalizes layer data types (string→boolean, string→number). Both editor and viewer use this to ensure consistent rendering. Add new boolean properties here.
     - `LayerRenderer.js` (~371 lines), `ShadowRenderer.js` (~521 lines), `ArrowRenderer.js` (~702 lines), `TextRenderer.js` (~343 lines), `TextBoxRenderer.js` (~430 lines), `ShapeRenderer.js` (~1,049 lines), `EffectsRenderer.js` (~245 lines)
->>>>>>> 23aba11b
   - Canvas controllers (`resources/ext.layers.editor/canvas/`): Extracted from CanvasManager for separation of concerns:
     - `ZoomPanController.js` (~340 lines) - zoom, pan, fit-to-window, coordinate transforms
     - `GridRulersController.js` (~385 lines) - grid/ruler rendering, snap-to-grid/guides
@@ -67,19 +62,11 @@
     - `PropertiesForm.js` - layer properties panel
     - `ConfirmDialog.js` - confirmation dialogs
     - `IconFactory.js` - SVG icon generation
-<<<<<<< HEAD
-  - Validation/Error handling: `LayersValidator.js`, `ErrorHandler.js`
-  - Data flow: the editor keeps an in-memory `layers` array and uses `mw.Api` to GET `layersinfo` and POST `layerssave` with a JSON string of that state
-  - ES6 rules: prefer const/let over var; no-unused-vars enforced except in Manager files (see .eslintrc.json overrides)
-  - ES6 classes: All 68 modules use ES6 classes; ES6 migration is 100% complete (0 prototype patterns remaining)
-  - **God classes:** 8 files exceed 1,000 lines - see improvement_plan.md for remediation
-=======
   - Validation/Error handling: `LayersValidator.js`, `ErrorHandler.js`, `APIErrorHandler.js`
   - Data flow: the editor keeps an in-memory `layers` array and uses `mw.Api` to GET `layersinfo` and POST `layerssave` with a JSON string of that state
   - ES6 rules: prefer const/let over var; no-unused-vars enforced except in Manager files (see .eslintrc.json overrides)
   - ES6 classes: All 70 modules use ES6 classes; ES6 migration is 100% complete (0 prototype patterns remaining)
   - **God classes:** 7 files exceed 1,000 lines - see improvement_plan.md for remediation
->>>>>>> 23aba11b
   - Controller pattern: CanvasManager acts as a facade, delegating to specialized controllers. Each controller accepts a `canvasManager` reference and exposes methods callable via delegation. See `resources/ext.layers.editor/canvas/README.md` for architecture details.
 
 Note on bundling: Webpack outputs `resources/dist/*.js`, but ResourceLoader modules (defined in `extension.json`) load the source files under `resources/ext.layers*`. Dist builds are optional for debugging/testing outside RL.
